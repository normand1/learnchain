--- conflicted
+++ resolved
@@ -6,11 +6,7 @@
     reset_learning_feedback,
 };
 use crossterm::event::{KeyCode, KeyEvent, KeyModifiers};
-<<<<<<< HEAD
-use rand::{rng, seq::SliceRandom};
-=======
 use rand::{seq::SliceRandom, rng};
->>>>>>> 71669e00
 
 pub(crate) struct LearningManager<'a> {
     app: &'a mut App,
